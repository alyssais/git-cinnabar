import logging
import os
import socket
import subprocess
import sys
import time
import traceback
try:
    from urllib2 import (
        Request,
        urlopen,
    )
except ImportError:
    from urllib.request import (
        Request,
        urlopen,
    )
from collections import (
    deque,
    Iterable,
    OrderedDict,
)
from difflib import (
    Match,
    SequenceMatcher,
)
from functools import wraps
from itertools import chain
try:
    from itertools import izip as zip
    from Queue import (
        Empty,
        Queue,
    )
except ImportError:
    from queue import (
        Empty,
        Queue,
    )
from threading import Thread
from weakref import WeakKeyDictionary

from .exceptions import Abort


class StreamHandler(logging.StreamHandler):
    def __init__(self):
        super(StreamHandler, self).__init__()
        self._start_time = time.time()

    def emit(self, record):
        record.timestamp = record.created - self._start_time
        super(StreamHandler, self).emit(record)


class Formatter(logging.Formatter):
    def __init__(self):
        super(Formatter, self).__init__(
            '\r%(timestamp).3f %(levelname)s [%(name)s] %(message)s')
        self._root_formatter = logging.Formatter('\r%(levelname)s %(message)s')

    def format(self, record):
        if record.name == 'root':
            return self._root_formatter.format(record)
        return super(Formatter, self).format(record)


def init_logging():
    # Initialize logging from the GIT_CINNABAR_LOG environment variable
    # or the cinnabar.log configuration, the former taking precedence.
    # Still read the configuration to force the git config cache being
    # filled before logging is setup, so that the output of
    # `git config -l` is never logged.
    from .git import Git
    log_conf = Git.config('cinnabar.log') or ''
    if not log_conf and not check_enabled('memory') and \
            not check_enabled('cpu'):
        return
    for assignment in log_conf.split(','):
        try:
            name, value = assignment.split(':', 1)
            value = int(value)
            if name == '*':
                name = ''
            logging.getLogger(name).setLevel(
                max(logging.DEBUG, logging.FATAL - value * 10))
        except Exception:
            pass

    logger = logging.getLogger()
    handler = StreamHandler()
    handler.setFormatter(Formatter())
    logger.addHandler(handler)


class ConfigSetFunc(object):
    def __init__(self, key, values, extra_values=()):
        self._config = None
        self._key = key
        self._values = values
        self._extra_values = extra_values

    def __call__(self, name):
        if self._config is None:
            from .git import Git
            config = Git.config(self._key) or ''
            if config:
                config = config.split(',')
            self._config = set()
            for c in config:
                if c in ('true', 'all'):
                    self._config |= set(self._values)
                elif c.startswith('-'):
                    c = c[1:]
                    try:
                        self._config.remove(c)
                    except KeyError:
                        logging.getLogger('config').warn(
                            '%s: %s is not one of (%s)',
                            self._key, c, ', '.join(self._config))
                elif c in self._values or c in self._extra_values:
                    self._config.add(c)
                else:
                    logging.getLogger('config').warn(
                        '%s: %s is not one of (%s)',
                        self._key, c, ', '.join(self._values))
        return name in self._config


check_enabled = ConfigSetFunc(
    'cinnabar.check',
    ('nodeid', 'manifests', 'helper'),
    ('bundle', 'files', 'memory', 'cpu', 'time', 'traceback', 'no-mercurial',
     'no-bundle2', 'cinnabarclone', 'clonebundles'),
)

experiment = ConfigSetFunc(
    'cinnabar.experiments',
<<<<<<< HEAD
    ('merge', 'git-clone', 'store-changegroup'),
=======
    ('wire', 'merge', 'git-clone'),
>>>>>>> ddd4e3b5
)


progress = True


class Progress(object):
    def __init__(self, fmt):
        self._count = 0
        self._start = self._t0 = time.time()
        self._fmt = fmt

    def progress(self, count):
        if not progress:
            return
        t1 = time.time()
        if t1 - self._t0 > 0.1:
            self._print_count(count, t1)
        self._count = count

    def _print_count(self, count, t1=None):
        if not isinstance(count, tuple):
            count = (count,)
        timed = ''
        if check_enabled('time'):
            t1 = t1 or time.time()
            timed = ' in %.1fs' % (t1 - self._start)
        sys.stderr.write('\r' + self._fmt.format(*count) + timed)
        sys.stderr.flush()
        self._t0 = t1

    def finish(self, count=None):
        if not progress:
            return
        self._print_count(count or self._count)
        sys.stderr.write('\n')
        sys.stderr.flush()


def progress_iter(fmt, iter):
    return progress_enum(fmt, enumerate(iter, start=1))


def progress_enum(fmt, enum_iter):
    count = 0
    progress = Progress(fmt)
    try:
        for count, item in enum_iter:
            progress.progress(count)
            yield item
    finally:
        if count:
            progress.finish(count)


class IOLogger(object):
    def __init__(self, logger, reader, writer=None, prefix=''):
        self._reader = reader
        self._writer = writer or reader
        self._logger = logger
        self._prefix = (prefix + ' ') if prefix else ''

    def read(self, length=0, level=logging.INFO):
        ret = self._reader.read(length)
        if not isinstance(self._reader, IOLogger):
            self._logger.log(level, '%s<= %r', self._prefix, ret)
        return ret

    def readline(self, level=logging.INFO):
        ret = self._reader.readline()
        if not isinstance(self._reader, IOLogger):
            self._logger.log(level, '%s<= %r', self._prefix, ret)
        return ret

    def write(self, data, level=logging.INFO):
        if not isinstance(self._writer, IOLogger):
            self._logger.log(level, '%s=> %r', self._prefix, data)
        return self._writer.write(data)

    def flush(self):
        self._writer.flush()

    def __iter__(self):
        while self._reader:
            line = self.readline()
            if not line:
                break
            yield line


def one(iterable):
    lst = list(iterable)
    if lst:
        assert len(lst) == 1
        return lst[0]
    return None


def strip_suffix(s, suffix):
    if s.endswith(suffix):
        return s[:-len(suffix)]
    return s


class OrderedDefaultDict(OrderedDict):
    def __init__(self, default_factory, *args, **kwargs):
        OrderedDict.__init__(self, *args, **kwargs)
        self._default_factory = default_factory

    def __missing__(self, key):
        value = self[key] = self._default_factory()
        return value


class VersionedDict(object):
    def __init__(self, content=None, **kwargs):
        if content:
            if kwargs:
                self._previous = VersionedDict(content)
                for k, v in kwargs.items():
                    self._previous[k] = v
            elif isinstance(content, (VersionedDict, dict)):
                self._previous = content
            else:
                self._previous = dict(content)
        else:
            self._previous = dict(**kwargs)
        self._dict = {}
        self._deleted = set()

    def update(self, content=None, **kwargs):
        if content:
            if isinstance(content, (VersionedDict, dict)):
                content = content.items()
            for k, v in content:
                self[k] = v
        for k, v in kwargs.items():
            self[k] = v

    def __getitem__(self, key):
        if key in self._dict:
            return self._dict[key]
        return self._previous[key]

    def get(self, key, default=None):
        try:
            return self[key]
        except KeyError:
            return default

    def __contains__(self, key):
        if key in self._deleted:
            return False
        if key in self._dict:
            return True
        return key in self._previous

    def __delitem__(self, key):
        self._deleted.add(key)
        if key in self._dict:
            del self._dict[key]
        elif key not in self._previous:
            raise KeyError(key)

    def __setitem__(self, key, value):
        if key in self._deleted:
            self._deleted.remove(key)
        self._dict[key] = value

    def __len__(self):
        return len(self._dict) + sum(1 for k in self._previous
                                     if k not in self._deleted and
                                     k not in self._dict)

    def keys(self):
        if self._previous:
            return list(self)
        return self._dict.keys()

    def values(self):
        if self._previous:
            return list(chain(
                self._dict.values(),
                (v for k, v in self._previous.items()
                 if k not in self._deleted and k not in self._dict)))
        return self._dict.values()

    def __iter__(self):
        if self._previous:
            return chain(self._dict,
                         (k for k in self._previous
                          if k not in self._deleted and k not in self._dict))
        return iter(self._dict)

    def items(self):
        return self.iteritems()

    def iteritems(self):
        if self._previous:
            return chain(
                self._dict.items(),
                ((k, v) for k, v in self._previous.items()
                 if k not in self._deleted and k not in self._dict))
        return self._dict.items()

    CREATED = 1
    MODIFIED = 2
    REMOVED = 3

    def iterchanges(self):
        for k, v in self._dict.items():
            if k in self._previous:
                if self._previous[k] == v:
                    continue
                status = self.MODIFIED
            else:
                status = self.CREATED
            yield status, k, v
        for k in self._deleted:
            if k in self._previous:
                yield self.REMOVED, k, self._previous[k]

    def flattened(self):
        previous = self
        changes = []
        while isinstance(previous, VersionedDict):
            changes.append(previous.iterchanges())
            previous = previous._previous

        ret = VersionedDict(previous)

        # This can probably be optimized, but it shouldn't matter much that
        # it's not.
        for c in reversed(changes):
            for status, k, v in c:
                if status == self.REMOVED:
                    del ret[k]
                else:
                    ret[k] = v
        return ret


def _iter_diff_blocks(a, b):
    m = SequenceMatcher(a=a, b=b, autojunk=False).get_matching_blocks()
    for start, end in zip(chain((Match(0, 0, 0),), m), m):
        if start.a + start.size != end.a or start.b + start.size != end.b:
            yield start.a + start.size, end.a, start.b + start.size, end.b


def byte_diff(a, b):
    '''Given two strings, returns the diff between them, at the byte level.

    Yields start offset in a, end offset in a and replacement string for
    each difference. Far from optimal results, but works well enough.'''
    a = tuple(a.splitlines(True))
    b = tuple(b.splitlines(True))
    offset = 0
    last = 0
    for start_a, end_a, start_b, end_b in _iter_diff_blocks(a, b):
        a2 = ''.join(a[start_a:end_a])
        b2 = ''.join(b[start_b:end_b])
        offset += sum(len(i) for i in a[last:start_a])
        last = start_a
        for start2_a, end2_a, start2_b, end2_b in _iter_diff_blocks(a2, b2):
            yield offset + start2_a, offset + end2_a, b2[start2_b:end2_b]


def sorted_merge(iter_a, iter_b, key=lambda i: i[0], non_key=lambda i: i[1:]):
    iter_a = iter(iter_a)
    iter_b = iter(iter_b)
    item_a = next(iter_a, None)
    item_b = next(iter_b, None)
    while item_a is not None or item_b is not None:
        while item_a and (item_b and key(item_a) < key(item_b) or
                          item_b is None):
            yield key(item_a), non_key(item_a), ()
            item_a = next(iter_a, None)
        while item_b and (item_a and key(item_b) < key(item_a) or
                          item_a is None):
            yield key(item_b), (), non_key(item_b)
            item_b = next(iter_b, None)
        if item_a is None or item_b is None:
            continue
        key_a = key(item_a)
        if key_a == key(item_b):
            yield key_a, non_key(item_a), non_key(item_b)
            item_a = next(iter_a, None)
            item_b = next(iter_b, None)


class lrucache(object):
    class node(object):
        __slots__ = ('next', 'prev', 'key', 'value')

        def __init__(self):
            self.next = self.prev = None

        def insert(self, after):
            if self.next and self.prev:
                self.next.prev = self.prev
                self.prev.next = self.next
            self.next = after.next
            self.prev = after
            after.next = self
            self.next.prev = self

        def detach(self):
            assert self.next
            assert self.prev
            self.prev.next = self.next
            self.next.prev = self.prev
            self.next = self.prev = None

    def __init__(self, size):
        self._size = max(size, 2)
        self._cache = {}
        self._top = self.node()
        self._top.next = self._top
        self._top.prev = self._top

    def __call__(self, func):
        @wraps(func)
        def wrapper(*args):
            try:
                return self[args]
            except KeyError:
                result = func(*args)
                self[args] = result
                return result
        wrapper.invalidate = self.invalidate
        return wrapper

    def invalidate(self, *args):
        if len(args) == 0:
            keys = list(self._cache)
            for k in keys:
                del self[k]
            return
        try:
            del self[args]
        except KeyError:
            pass

    def __getitem__(self, key):
        node = self._cache[key]
        node.insert(self._top)
        return node.value

    def __setitem__(self, key, value):
        if key in self._cache:
            node = self._cache[key]
        else:
            node = self.node()
            node.key = key

        node.value = value
        node.insert(self._top)

        self._cache[key] = node
        while len(self._cache) > self._size:
            node = self._top.prev
            node.detach()
            del self._cache[node.key]

    def __delitem__(self, key):
        node = self._cache.pop(key)
        node.detach()

    def __len__(self):
        node = self._top.next
        count = 0
        while node is not self._top:
            count += 1
            node = node.next
        assert count == len(self._cache)
        return len(self._cache)


# The following class was copied from mercurial.
#  Copyright 2005 K. Thananchayan <thananck@yahoo.com>
#  Copyright 2005-2007 Matt Mackall <mpm@selenic.com>
#  Copyright 2006 Vadim Gelfer <vadim.gelfer@gmail.com>
class chunkbuffer(object):
    """Allow arbitrary sized chunks of data to be efficiently read from an
    iterator over chunks of arbitrary size."""

    def __init__(self, in_iter):
        """in_iter is the iterator that's iterating over the input chunks."""
        def splitbig(chunks):
            for chunk in chunks:
                if len(chunk) > 2 ** 20:
                    pos = 0
                    while pos < len(chunk):
                        end = pos + 2 ** 18
                        yield chunk[pos:end]
                        pos = end
                else:
                    yield chunk
        self.iter = splitbig(in_iter)
        self._queue = deque()
        self._chunkoffset = 0

    def read(self, l=None):
        """Read L bytes of data from the iterator of chunks of data.
        Returns less than L bytes if the iterator runs dry.

        If size parameter is omitted, read everything"""
        if l is None:
            return ''.join(self.iter)

        left = l
        buf = []
        queue = self._queue
        while left > 0:
            # refill the queue
            if not queue:
                target = 2 ** 18
                for chunk in self.iter:
                    queue.append(chunk)
                    target -= len(chunk)
                    if target <= 0:
                        break
                if not queue:
                    break

            # The easy way to do this would be to queue.popleft(), modify the
            # chunk (if necessary), then queue.appendleft(). However, for cases
            # where we read partial chunk content, this incurs 2 dequeue
            # mutations and creates a new str for the remaining chunk in the
            # queue. Our code below avoids this overhead.

            chunk = queue[0]
            chunkl = len(chunk)
            offset = self._chunkoffset

            # Use full chunk.
            if offset == 0 and left >= chunkl:
                left -= chunkl
                queue.popleft()
                buf.append(chunk)
                # self._chunkoffset remains at 0.
                continue

            chunkremaining = chunkl - offset

            # Use all of unconsumed part of chunk.
            if left >= chunkremaining:
                left -= chunkremaining
                queue.popleft()
                # offset == 0 is enabled by block above, so this won't merely
                # copy via ``chunk[0:]``.
                buf.append(chunk[offset:])
                self._chunkoffset = 0

            # Partial chunk needed.
            else:
                buf.append(chunk[offset:offset + left])
                self._chunkoffset += left
                left -= chunkremaining

        return ''.join(buf)


class HTTPReader(object):
    def __init__(self, url):
        self.fh = urlopen(url)
        self.url = url
        try:
            self.length = int(self.fh.headers['content-length'])
        except (ValueError, KeyError):
            self.length = None
        self.can_recover = \
            self.fh.headers.getheader('Accept-Ranges') == 'bytes'
        self.offset = 0
        self.closed = False

    def read(self, size):
        result = []
        length = 0
        while length < size:
            try:
                buf = self.fh.read(size - length)
            except socket.error:
                buf = ''
            if not buf:
                # When self.length is None, self.offset < self.length is always
                # false.
                if self.can_recover and self.offset < self.length:
                    current_fh = self.fh
                    self.fh = self._reopen()
                    if self.fh is current_fh:
                        break
                    continue
                break
            length += len(buf)
            self.offset += len(buf)
            result.append(buf)
        return ''.join(result)

    def _reopen(self):
        # This reopens the network connection with a HTTP Range request
        # starting from self.offset.
        req = Request(self.url)
        req.add_header('Range', 'bytes=%d-' % self.offset)
        fh = urlopen(req)
        if fh.getcode() != 206:
            return self.fh
        range = fh.headers.getheader('Content-Range') or ''
        unit, _, range = range.partition(' ')
        if unit != 'bytes':
            return self.fh
        start, _, end = range.lstrip().partition('-')
        try:
            start = int(start)
        except (TypeError, ValueError):
            start = 0
        if start > self.offset:
            return self.fh
        logging.getLogger('httpreader').debug('Retrying from offset %d', start)
        while start < self.offset:
            l = len(fh.read(self.offset - start))
            if not l:
                return self.fh
            start += l
        return fh

    def readable(self):
        return True

    def readinto(self, b):
        buf = self.read(len(b))
        b[:len(buf)] = buf
        return len(buf)


class Process(object):
    def __init__(self, *args, **kwargs):
        stdin = kwargs.pop('stdin', None)
        stdout = kwargs.pop('stdout', subprocess.PIPE)
        stderr = kwargs.pop('stderr', None)
        logger = kwargs.pop('logger', args[0])
        env = kwargs.pop('env', {})
        cwd = kwargs.pop('cwd', None)
        assert not kwargs
        if isinstance(stdin, (str, Iterable)):
            proc_stdin = subprocess.PIPE
        else:
            proc_stdin = stdin

        full_env = VersionedDict(os.environ)
        if env:
            full_env.update(env)

        self._proc = self._popen(args, stdin=proc_stdin, stdout=stdout,
                                 stderr=stderr, env=full_env, cwd=cwd)

        logger = logging.getLogger(logger)
        if logger.isEnabledFor(logging.INFO):
            self._stdin = IOLogger(logger, self._proc.stdout, self._proc.stdin,
                                   prefix='[%d]' % self.pid)
        else:
            self._stdin = self._proc.stdin

        if logger.isEnabledFor(logging.DEBUG):
            self._stdout = self._stdin
        else:
            self._stdout = self._proc.stdout

        if proc_stdin == subprocess.PIPE:
            if isinstance(stdin, str):
                self._stdin.write(stdin)
            elif isinstance(stdin, Iterable):
                for line in stdin:
                    self._stdin.write('%s\n' % line)
            if proc_stdin != stdin:
                self._proc.stdin.close()

    def _env_strings(self, env):
        for k, v in sorted((k, v) for s, k, v in env.iterchanges()
                           if s != env.REMOVED):
            yield '%s=%s' % (k, v)

    def _popen(self, cmd, env, **kwargs):
        assert isinstance(env, VersionedDict)
        proc = subprocess.Popen(cmd, env=env, **kwargs)
        logger = logging.getLogger('process')
        if logger.isEnabledFor(logging.INFO):
            logger.info('[%d] %s', proc.pid,
                        ' '.join(chain(self._env_strings(env), cmd)))
        return proc

    def wait(self):
        for fh in (self._proc.stdin, self._proc.stdout, self._proc.stderr):
            if fh:
                fh.close()
        pid = self._proc.pid
        retcode = self._proc.wait()
        logger = logging.getLogger('process')
        if logger.isEnabledFor(logging.INFO):
            logger.info('[%d] Exited with code %d', pid, retcode)
        return retcode

    @property
    def pid(self):
        return self._proc.pid

    @property
    def stdin(self):
        return self._stdin

    @property
    def stdout(self):
        return self._stdout

    @property
    def stderr(self):
        return self._proc.stderr


class TypedProperty(object):
    def __init__(self, cls):
        self.cls = cls
        self.values = WeakKeyDictionary()

    def __get__(self, obj, cls=None):
        return self.values.get(obj)

    def __set__(self, obj, value):
        # If the class has a "from_obj" static or class method, use it.
        # Otherwise, just use cls(value)
        self.values[obj] = getattr(self.cls, 'from_obj', self.cls)(value)


class MemoryCPUReporter(Thread):
    def __init__(self, memory=False, cpu=False):
        assert memory or cpu
        super(MemoryCPUReporter, self).__init__()
        self._queue = Queue(1)
        self._logger = logging.getLogger('report')
        self._logger.setLevel(logging.INFO)
        self._format = '[%s(%d)] %r'
        if memory and cpu:
            self._format += ' %r'
            self._info = lambda p: (p.memory_info(), p.cpu_times())
        elif memory:
            self._info = lambda p: (p.memory_info(),)
        elif cpu:
            self._info = lambda p: (p.cpu_times(),)
        self.start()

    def _report(self, proc):
        self._logger.info(
            self._format, proc.name(), proc.pid, *self._info(proc))

    def run(self):
        import psutil
        proc = psutil.Process()
        while True:
            try:
                self._queue.get(True, 1)
                break
            except Empty:
                pass
            except Exception:
                break
            finally:
                children = proc.children(recursive=True)
                self._report(proc)
                for p in children:
                    self._report(p)

    def shutdown(self):
        self._queue.put(None)
        self.join()


def run(func):
    init_logging()
    if check_enabled('memory') or check_enabled('cpu'):
        reporter = MemoryCPUReporter(memory=check_enabled('memory'),
                                     cpu=check_enabled('cpu'))

    try:
        retcode = func(sys.argv[1:])
    except Abort as e:
        # These exceptions are normal abort and require no traceback
        retcode = 1
        logging.error(e.message)
    except Exception as e:
        # Catch all exceptions and provide a nice message
        retcode = 70  # Internal software error
        if check_enabled('traceback') or not getattr(e, 'message', None):
            traceback.print_exc()
        else:
            logging.error(e.message)

            sys.stderr.write(
                'Run the command again with '
                '`git -c cinnabar.check=traceback <command>` to see the '
                'full traceback.\n')
    finally:
        if check_enabled('memory') or check_enabled('cpu'):
            reporter.shutdown()
    sys.exit(retcode)<|MERGE_RESOLUTION|>--- conflicted
+++ resolved
@@ -136,11 +136,7 @@
 
 experiment = ConfigSetFunc(
     'cinnabar.experiments',
-<<<<<<< HEAD
-    ('merge', 'git-clone', 'store-changegroup'),
-=======
-    ('wire', 'merge', 'git-clone'),
->>>>>>> ddd4e3b5
+    ('merge', 'git-clone'),
 )
 
 
