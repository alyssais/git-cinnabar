--- conflicted
+++ resolved
@@ -968,40 +968,7 @@
 
 
 def get_repo(remote):
-<<<<<<< HEAD
     stream = HgRepoHelper.connect(remote.url)
     if stream:
         return bundlerepo(remote.url, stream)
-    return HelperRepo(remote.url)
-=======
-    if not changegroup or experiment('wire'):
-        if not changegroup and not check_enabled('no-mercurial'):
-            logging.warning('Mercurial libraries not found. Falling back to '
-                            'experimental native access.')
-
-        stream = HgRepoHelper.connect(remote.url)
-        if stream:
-            return bundlerepo(remote.url, stream)
-        return HelperRepo(remote.url)
-
-    if remote.parsed_url.scheme == 'file':
-        # Make file://c:/... paths work by taking the netloc
-        path = remote.parsed_url.netloc + remote.parsed_url.path
-        if sys.platform == 'win32':
-            # TODO: This probably needs more thought.
-            path = path.lstrip('/')
-        if not os.path.isdir(path):
-            return bundlerepo(path)
-    ui = get_ui()
-    if changegroup and remote.parsed_url.scheme == 'file':
-        repo = localpeer(ui, path)
-    else:
-        try:
-            repo = hg.peer(ui, {}, remote.url)
-        except (error.RepoError, urllib2.HTTPError, IOError):
-            return bundlerepo(remote.url, HTTPReader(remote.url))
-
-    assert repo.capable('getbundle')
-
-    return repo
->>>>>>> d34eb9d1
+    return HelperRepo(remote.url)